--- conflicted
+++ resolved
@@ -60,14 +60,10 @@
     const avatarParam = urlParams.get('avatar');
     const debugMode = urlParams.get('debug') === '1';
 
-<<<<<<< HEAD
-    if (!debugMode) {
-=======
     if (debugMode) {
         debugCanvas.style.display = 'block';
         if (debugOverlay) debugOverlay.style.display = 'block';
     } else {
->>>>>>> ce899c8f
         debugCanvas.style.display = 'none';
         if (debugOverlay) debugOverlay.style.display = 'none';
     }
