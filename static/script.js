--- conflicted
+++ resolved
@@ -53,14 +53,10 @@
     
     // Event listeners with debugging
     if (avatarInput) {
-<<<<<<< HEAD
         console.log('[spromoji] File input found, adding event listener');
-        avatarInput.addEventListener('change', handleFileUpload);
+        avatarInput.addEventListener('change', handleAvatarUpload);
     } else {
         console.error('[spromoji] Avatar input element not found!');
-=======
-        avatarInput.addEventListener('change', handleAvatarUpload);
->>>>>>> 79e8ad5b
     }
     
     manualModeBtn?.addEventListener('click', startManualSelection);
@@ -79,8 +75,6 @@
     }
 }
 
-// Removed unused auto-detection stub
-
 /**
  * Load and process avatar image
  */
@@ -103,7 +97,6 @@
             avatarCanvas.height = avatarImg.naturalHeight || avatarImg.height;
             debugCanvas.width = avatarCanvas.width;
             debugCanvas.height = avatarCanvas.height;
-<<<<<<< HEAD
             
             console.debug('[avatar] Canvas size:', avatarCanvas.width, 'x', avatarCanvas.height);
             
@@ -145,28 +138,6 @@
             // 6. Setup webcam and start animation
             await setupWebcamAndWorker();
         };
-=======
-        }
-        
-        if (debugOverlay) {
-            debugOverlay.width = avatarCanvas.width;
-            debugOverlay.height = avatarCanvas.height;
-        }
-        
-        // Set up source canvas
-        avatarSrcCanvas.width = avatarCanvas.width;
-        avatarSrcCanvas.height = avatarCanvas.height;
-        avatarSrcCtx.drawImage(avatarImg, 0, 0, avatarCanvas.width, avatarCanvas.height);
-        
-        // Initial draw
-        ctx.drawImage(avatarImg, 0, 0, avatarCanvas.width, avatarCanvas.height);
-        
-        console.log('[spromoji] Canvas dimensions set:', avatarCanvas.width, 'x', avatarCanvas.height);
-        
-        
-        // Initialize MediaPipe and try auto-detection (but make it optional)
-        await initializeMediaPipe();
->>>>>>> 79e8ad5b
         
         avatarImg.onerror = () => {
             console.error('[spromoji] Failed to load image from:', src);
@@ -174,17 +145,7 @@
             hideLoading();
         };
         
-<<<<<<< HEAD
         avatarImg.src = src;
-=======
-        if (!autoSuccess) {
-            updateStatus('Auto-detection failed. Use manual selection or try uploading a clearer photo.');
-            console.log('[spromoji] Auto-detection failed, manual mode available');
-            if (manualModeBtn) manualModeBtn.style.display = 'inline-block';
-            await initPreview();
-        }
-        // If auto-detection succeeded, initPreview() was already called
->>>>>>> 79e8ad5b
         
     } catch (error) {
         console.error('[spromoji] Failed to load avatar:', error);
@@ -193,8 +154,18 @@
     }
 }
 
-<<<<<<< HEAD
-// This function is now replaced by setupWebcamAndWorker()
+/**
+ * Handle file upload from input
+ */
+function handleAvatarUpload(event) {
+    const file = event.target.files[0];
+    if (file) {
+        const url = URL.createObjectURL(file);
+        updateStatus('Using uploaded image');
+        if (manualModeBtn) manualModeBtn.style.display = 'none';
+        loadAvatar(url);
+    }
+}
 
 function startRAFonce() {
     if (loopStarted) return;
@@ -221,202 +192,84 @@
         }
         
         requestAnimationFrame(raf);
-=======
-/**
- * Handle file upload from input
- * @param {Event} event - File input change event
- */
-function handleAvatarUpload(event) {
-    const file = event.target.files[0];
-    if (file) {
-        const url = URL.createObjectURL(file);
-        updateStatus('Using uploaded image');
-        if (manualModeBtn) manualModeBtn.style.display = 'none';
-        loadAvatar(url).then(async () => {
-            if (!animationEnabled) {
-                await startManualSelection();
-            }
-        });
-    }
-}
-
-/**
- * Initialize MediaPipe face mesh instances
- */
-async function initializeMediaPipe() {
-    if (avatarMesh && liveMesh) {
-        console.log('[spromoji] MediaPipe already initialized');
-        return;
-    }
-    updateStatus('🔧 Debug: Initializing MediaPipe...');
-    
-    try {
-        updateStatus('🔧 Debug: Waiting for MediaPipe to load...');
-        await waitForMediaPipe();
-        
-        updateStatus('🔧 Debug: Creating avatar FaceMesh instance...');
-        
-        // Create separate FaceMesh for avatar analysis
-        avatarMesh = new FaceMesh({
-            locateFile: (file) => `https://cdn.jsdelivr.net/npm/@mediapipe/face_mesh/${file}`
-        });
-        
-        avatarMesh.setOptions({
-            maxNumFaces: 1,
-            refineLandmarks: true,
-            minDetectionConfidence: 0.7,
-            minTrackingConfidence: 0.5
-        });
-        
-        updateStatus('🔧 Debug: Creating live FaceMesh instance...');
-        
-        // Create separate FaceMesh for live webcam
-        liveMesh = new FaceMesh({
-            locateFile: (file) => `https://cdn.jsdelivr.net/npm/@mediapipe/face_mesh/${file}`
-        });
-        
-        liveMesh.setOptions({
-            maxNumFaces: 1,
-            refineLandmarks: true,
-            minDetectionConfidence: 0.5,
-            minTrackingConfidence: 0.5
-        });
-        
-        liveMesh.onResults(onLiveFaceResults);
-        
-        updateStatus('✅ Debug: MediaPipe instances created successfully');
-        
-    } catch (error) {
-        updateStatus('❌ Debug: MediaPipe initialization failed - ' + error.message);
-        throw error;
-    }
-}
-
-/**
- * Try automatic avatar detection (optional, non-blocking)
- */
-async function tryAutoDetection() {
-    console.log('[spromoji] Starting avatar facial analysis...');
-    updateStatus('Detecting facial landmarks...');
-
-    // Clear debug overlay
-    debugCtx.clearRect(0, 0, debugCanvas.width, debugCanvas.height);
-
-    try {
-        // First attempt cartoon-style detection using simple image analysis
-        const cartoonRegions = window.AutoRegions.detectCartoon(avatarCanvas);
-        if (cartoonRegions) {
-            console.log('[spromoji] 🎨 Cartoon detection succeeded');
-            avatarRegions = cartoonRegions;
-            window.RegionAnimator.init(ctx, avatarRegions, avatarImg);
-            animationEnabled = true;
-            manualLandmarks = false;
-            debugCanvas.style.display = 'none';
-            updateStatus('✅ Auto-detected features – try blinking & talking!');
-            await initPreview();
-            return true;
-        }
-
-        // Try MediaPipe-based detection as fallback
-        // Try multiple sizes for better detection
-        for (const maxSize of [512, 256]) {
-            console.log('[spromoji] Attempting detection at max size:', maxSize);
-            
-            const landmarks = await attemptAvatarDetection(maxSize);
-            if (landmarks && landmarks.length > 0) {
-                console.log('[spromoji] ✅ Avatar detection successful at', maxSize, 'px');
-                
-                avatarLandmarks = landmarks;
-                drawDebugPoints(landmarks);
-                
-                // Convert landmarks to regions using AutoRegions helper
-                avatarRegions = window.AutoRegions(avatarLandmarks, avatarCanvas.width, avatarCanvas.height);
-                window.RegionAnimator.init(ctx, avatarRegions, avatarImg);
-                animationEnabled = true;
-                manualLandmarks = false;
-                
-                // Hide debug canvas
-                debugCanvas.style.display = 'none';
-                
-                console.log('[spromoji] ✅ Auto-detected features:', Object.keys(avatarRegions));
-                updateStatus('✅ Auto-detected features – try blinking & talking!');
-                
-                // Start webcam preview for auto-detected features
-                await initPreview();
-                return true;
-            }
-            
-            console.warn('[spromoji] ❌ Avatar detection failed at', maxSize, 'px');
-        }
-        
-        // All automatic detection failed
-        console.warn('[spromoji] ❌ Automatic detection failed');
-        animationEnabled = false;
-        updateStatus('❌ Auto-detection failed - please select features manually');
-        if (manualModeBtn) manualModeBtn.style.display = 'inline-block';
-        return false;
-        
-    } catch (error) {
-        console.error('[spromoji] Avatar analysis error:', error);
-        animationEnabled = false;
-        updateStatus('❌ Detection error - please select features manually');
-        if (manualModeBtn) manualModeBtn.style.display = 'inline-block';
-        return false;
->>>>>>> 79e8ad5b
-    }
+    }
+    
     raf();
 }
 
 /**
- * Setup webcam and face detection worker
+ * Setup webcam and worker
  */
 async function setupWebcamAndWorker() {
     try {
-        updateStatus('Starting camera...');
-        
-        // Get webcam stream
-        const stream = await navigator.mediaDevices.getUserMedia({
-            video: { facingMode: 'user', width: 640, height: 480 }
+        updateStatus('🎥 Setting up camera...');
+        
+        // Initialize webcam
+        const stream = await navigator.mediaDevices.getUserMedia({ 
+            video: { 
+                width: { ideal: 640 },
+                height: { ideal: 480 },
+                facingMode: 'user'
+            } 
         });
+        
+        if (!cam) cam = document.createElement('video');
         cam.srcObject = stream;
-        await cam.play();
-        console.log('[spromoji] Camera started successfully');
-        
-        // Initialize face detection worker
-        if (worker) {
-            worker.terminate();
+        cam.play();
+        
+        // Setup worker for face tracking
+        if (!worker) {
+            worker = new Worker('/static/faceWorker.js');
+            worker.onmessage = (e) => {
+                if (e.data.type === 'ready') {
+                    workerReady = true;
+                    console.log('[spromoji] Worker ready');
+                } else if (e.data.type === 'landmarks') {
+                    // Handle face landmarks from worker
+                    const landmarks = e.data.landmarks;
+                    if (landmarks && landmarks.length > 0) {
+                        // Update animation state based on landmarks
+                        updateAnimationFromLandmarks(landmarks);
+                    }
+                }
+            };
         }
         
-        worker = new Worker('/static/faceWorker.js', { type: 'module' });
-        worker.onmessage = ({ data }) => {
-            if (data.type === 'ready') {
-                console.log('[spromoji] Worker ready');
-                workerReady = true;
-                if (!loopStarted) {
-                    startRAFonce();
-                }
-            }
-            if (data.type === 'blend') {
-                // Update animation based on face landmarks
-                window.AIDriver.driveFromBlend(data.blend, data.lm);
-                if (!animationReady) {
-                    animationReady = true;
-                    console.log('[spromoji] Animation flowing');
-                    updateStatus('🎭 Animation active! Blink and talk to see your avatar move');
-                }
-            }
-        };
-        
-        worker.onerror = (error) => {
-            console.error('[spromoji] Worker error:', error);
-            updateStatus('Face detection failed - you can still use manual selection');
-        };
-        
-        updateStatus('🎯 Face tracking ready! Look at the camera...');
+        updateStatus('✅ Camera ready! Animation starting...');
+        startRAFonce();
         
     } catch (error) {
-        console.error('[spromoji] Camera/worker setup failed:', error);
-        updateStatus('Camera access failed. Please allow camera access or use manual selection.');
+        console.error('[spromoji] Camera setup failed:', error);
+        updateStatus('⚠️ Camera access denied. Animation will work without face tracking.');
+        startRAFonce(); // Start animation loop anyway
+    }
+}
+
+/**
+ * Update animation state from face landmarks
+ */
+function updateAnimationFromLandmarks(landmarks) {
+    if (!window.RegionAnimator || !landmarks || landmarks.length === 0) return;
+    
+    // Simple landmark-based animation updates
+    try {
+        // Calculate basic facial expressions
+        const leftEye = landmarks[159];
+        const rightEye = landmarks[386];
+        const mouth = landmarks[13];
+        
+        if (leftEye && rightEye && mouth) {
+            // Simple blink detection
+            const eyeOpenness = Math.abs(leftEye.y - landmarks[145].y);
+            window.RegionAnimator.setEyeScaleY(Math.max(0.3, eyeOpenness * 10));
+            window.RegionAnimator.setEyeScaleY(Math.max(0.3, eyeOpenness * 10), true);
+            
+            // Simple mouth opening
+            const mouthOpenness = Math.abs(mouth.y - landmarks[14].y);
+            window.RegionAnimator.setMouthScale(1 + mouthOpenness * 5);
+        }
+    } catch (error) {
+        console.warn('[spromoji] Landmark processing error:', error);
     }
 }
 
@@ -424,124 +277,73 @@
  * Start manual region selection
  */
 async function startManualSelection() {
-    if (!avatarImg) {
-        updateStatus('Please load an avatar first');
-        return;
-    }
-    
-    console.log('[spromoji] Starting manual selection');
-    updateStatus('🎯 Draw boxes around the left eye, right eye, and mouth');
-    
-    try {
-        // Use existing manual selection system
-        const selectedRegions = await window.ManualRegions.selectFeatureRegions(
-            avatarCanvas, debugCanvas, avatarImg
-        );
-        
-        if (selectedRegions) {
-            avatarRegions = selectedRegions;
-            window.RegionAnimator.init(ctx, avatarRegions, avatarImg);
-            
-            updateStatus('✅ Manual regions set! Animation ready - look at the camera');
-            
-            // Ensure animation starts
-            if (!loopStarted) {
-                startRAFonce();
-            }
-        } else {
-            updateStatus('Manual selection cancelled');
-        }
-        
-    } catch (error) {
-        console.error('[spromoji] Manual selection failed:', error);
-        updateStatus('Manual selection failed - please try again');
-    }
-}
-
-/**
- * Main animation loop - robust and continuous
+    updateStatus('👆 Click to select facial features manually');
+    if (manualModeBtn) manualModeBtn.style.display = 'none';
+    
+    // Simple manual selection implementation
+    // This would normally open a manual selection interface
+    console.log('[spromoji] Manual selection would be implemented here');
+    updateStatus('Manual selection not yet implemented');
+}
+
+/**
+ * Main animation loop
  */
 function mainLoop() {
-    if (!(workerReady && animationReady && avatarRegions)) {
-        requestAnimationFrame(mainLoop);
-        return;
-    }
-    
-    (async () => {
-        try {
-            // Send frame to worker for processing
-            const bitmap = await createImageBitmap(cam);
-            worker.postMessage({
-                type: 'frame',
-                bitmap,
-                ts: performance.now()
-            }, [bitmap]);
-            
-            // Animate (RegionAnimator handles clearing)
-            window.RegionAnimator.animate(ctx);
-            
-        } catch (error) {
-            console.error('[spromoji] Animation loop error:', error);
-        }
-        
-        requestAnimationFrame(mainLoop);
-    })();
-}
-
-// RAF loop integrated into startRAFonce above
+    if (!avatarRegions) return;
+    
+    frameCount++;
+    updateFPS();
+    
+    // Animate avatar
+    window.RegionAnimator.animate(ctx);
+    
+    requestAnimationFrame(mainLoop);
+}
 
 /**
  * Update FPS counter
  */
 function updateFPS() {
-    frameCount++;
     const now = performance.now();
-    
     if (now - lastFpsTime >= 1000) {
-        console.log('[spromoji] FPS:', frameCount);
+        console.debug(`[spromoji] FPS: ${frameCount}`);
         frameCount = 0;
         lastFpsTime = now;
     }
 }
 
 /**
- * Stop animation loop and cleanup
+ * Stop animation and cleanup
  */
 function stopAnimation() {
-    console.log('[spromoji] Stopping animation...');
+    isRecording = false;
     animationReady = false;
-    
-    // Terminate existing worker
+    loopStarted = false;
+    
     if (worker) {
         worker.terminate();
         worker = null;
-        console.log('[spromoji] Worker terminated');
-    }
-    
-    // Stop webcam stream to force fresh restart
+        workerReady = false;
+    }
+    
     if (cam && cam.srcObject) {
-        const tracks = cam.srcObject.getTracks();
-        tracks.forEach(track => track.stop());
+        cam.srcObject.getTracks().forEach(track => track.stop());
         cam.srcObject = null;
-        console.log('[spromoji] Webcam stream stopped');
-    }
-}
-
-/**
- * Reset all application state
+    }
+    
+    console.log('[spromoji] Animation stopped and cleaned up');
+}
+
+/**
+ * Reset application state
  */
 function resetState() {
-    console.log('[spromoji] Resetting state...');
-    
-    // Reset global state
+    avatarImg = null;
     avatarRegions = null;
-    isRecording = false;
+    animationReady = false;
     frameCount = 0;
-    lastFpsTime = 0;
-    workerReady = false;
-    loopStarted = false;
-    
-    // Clear initialization timeout
+    
     if (initializationTimeout) {
         clearTimeout(initializationTimeout);
         initializationTimeout = null;
@@ -610,8 +412,6 @@
     }, 5000);
 }
 
-// Theme selector removed - using fixed blue/yellow/red color scheme
-
 /**
  * Handle file upload
  */
@@ -638,94 +438,12 @@
         return;
     }
     
-<<<<<<< HEAD
     try {
         const url = URL.createObjectURL(file);
         console.log('[spromoji] Created object URL:', url);
         
         // Clear the file input to allow re-uploading same file
         event.target.value = '';
-=======
-    console.log('[spromoji] Starting recording...');
-    console.log('[spromoji] Recording state check:', {
-        animationEnabled,
-        manualLandmarks,
-        hasAvatarRegions: !!avatarRegions
-    });
-    
-    isRecording = true;
-    startBtn.disabled = true;
-    startBtn.textContent = '🎬 Recording... (5s)';
-    
-    const recordingStatus = animationEnabled 
-        ? `Recording ${manualLandmarks ? 'manual' : 'auto-detected'} regions animation...`
-        : 'Recording static avatar...';
-    updateStatus(recordingStatus);
-    
-    // Create MediaRecorder from canvas stream
-    const stream = avatarCanvas.captureStream(30);
-    const recorder = new MediaRecorder(stream, {
-        mimeType: 'video/webm;codecs=vp9',
-        videoBitsPerSecond: 300000
-    });
-    
-    const chunks = [];
-    
-    recorder.ondataavailable = (event) => {
-        if (event.data.size > 0) {
-            chunks.push(event.data);
-        }
-    };
-    
-    recorder.onstop = () => {
-        console.log('[spromoji] Recording stopped');
-        console.log('[spromoji] Recorded chunks:', chunks.length);
-        const blob = new Blob(chunks, { type: 'video/webm' });
-        console.log('[spromoji] Final blob size:', blob.size, 'bytes');
-        
-        // Create styled download link
-        const url = URL.createObjectURL(blob);
-        
-        // Remove existing download link
-        const existingLink = document.querySelector('.download-link');
-        if (existingLink) existingLink.remove();
-        
-        const downloadLink = document.createElement('a');
-        downloadLink.href = url;
-        downloadLink.download = `spromoji-morph-${Date.now()}.webm`;
-        downloadLink.textContent = '📥 Download Your Morphing Animation';
-        downloadLink.className = 'download-link';
-        downloadLink.style.cssText = `
-            display: block;
-            margin-top: 15px;
-            padding: 12px 24px;
-            background: linear-gradient(45deg, #28a745, #20c997);
-            color: white;
-            text-decoration: none;
-            border-radius: 10px;
-            text-align: center;
-            font-weight: bold;
-            box-shadow: 0 4px 12px rgba(0,0,0,0.2);
-            transition: transform 0.2s ease;
-        `;
-        
-        downloadLink.addEventListener('mouseenter', () => {
-            downloadLink.style.transform = 'translateY(-2px)';
-        });
-        
-        downloadLink.addEventListener('mouseleave', () => {
-            downloadLink.style.transform = 'translateY(0)';
-        });
-        
-        startBtn.parentNode.appendChild(downloadLink);
-
-        const shareLink = document.createElement('a');
-        shareLink.href = `tg://share?url=${encodeURIComponent(url)}`;
-        shareLink.textContent = '📤 Share to Telegram';
-        shareLink.className = 'download-link';
-        shareLink.style.cssText = downloadLink.style.cssText;
-        startBtn.parentNode.appendChild(shareLink);
->>>>>>> 79e8ad5b
         
         loadAvatar(url);
     } catch (error) {
