"""Telegram bot and Flask app for the Spromoji WebApp."""
import os
import asyncio
import threading
import urllib.parse
import requests
from dotenv import load_dotenv

from flask import Flask, request, render_template, make_response
from telegram import KeyboardButton, ReplyKeyboardMarkup, Update, WebAppInfo
from telegram.ext import Application, CommandHandler, ContextTypes

# Load environment variables from .env file
load_dotenv()

# Get configuration from environment
TOKEN = os.environ.get("TELEGRAM_TOKEN")
WEB_APP_URL = os.environ.get("WEB_APP_URL", "http://localhost:5000/")
WEBHOOK_URL = os.environ.get("WEBHOOK_URL")

# Initialize the Telegram application
application = Application.builder().token(TOKEN).build()

app = Flask(__name__, static_folder="static", template_folder="templates")

# Global event loop for async operations
loop = None
loop_thread = None

# File cache for avatar proxy - maps file_unique_id to file_path
file_cache = {}
user_photo_cache = {}


def run_async(coro):
    """Run async coroutine in the background event loop."""
    if loop and loop.is_running():
        asyncio.run_coroutine_threadsafe(coro, loop)
    else:
        # Fallback: run in new event loop
        asyncio.run(coro)


@app.after_request
def ensure_js_mime(response):
    """Ensure JavaScript files have correct MIME type for ES modules."""
    if request.path.endswith('.js'):
        response.mimetype = 'text/javascript'
    return response


@app.route("/")
def index():
    """Serve the WebApp's main page."""
    return render_template("index.html")


@app.route("/avatar/<uid>.jpg")
def serve_avatar(uid: str):
    """Proxy avatar images from Telegram to avoid CORS issues."""
    # uid == Telegram file_unique_id
    tg_path = file_cache.get(uid)
    if not tg_path:
        print(f"Avatar not found in cache: {uid}")
        return "Not Found", 404
    
    # Check if tg_path is already a full URL or just a path
    if tg_path.startswith('https://'):
        tg_url = tg_path
    else:
        tg_url = f"https://api.telegram.org/file/bot{TOKEN}/{tg_path}"
    
    print(f"Proxying avatar: {tg_url}")
    
    try:
        resp = requests.get(tg_url, timeout=10)
        if not resp.ok:
            print(f"Upstream error fetching avatar: {resp.status_code}")
            return "Upstream error", 502
        
        out = make_response(resp.content)
        out.headers["Content-Type"] = "image/jpeg"
        out.headers["Cache-Control"] = "public,max-age=86400"
        out.headers["Access-Control-Allow-Origin"] = "*"
        print(f"Avatar served successfully: {len(resp.content)} bytes")
        return out
        
    except Exception as e:
        print(f"Error proxying avatar: {e}")
        return "Server Error", 500


@app.route("/webhook", methods=["POST"])
def webhook():
    """Process incoming Telegram updates sent via webhook."""
    try:
        update = Update.de_json(request.get_json(force=True), application.bot)
        run_async(application.process_update(update))
        return "OK"
    except Exception as e:
        print(f"Webhook error: {e}")
        return "Error", 500


async def start(update: Update, context: ContextTypes.DEFAULT_TYPE) -> None:
    """Send a button that opens the WebApp with the user's profile photo."""

    avatar_url = None
    user_id = update.effective_user.id
    
    try:
        # Get the most recent profile photo (limit=1 gets the newest)
<<<<<<< HEAD
        photos = await context.bot.get_user_profile_photos(user_id, limit=1, offset=0)
        if photos.total_count > 0:
            # Get the highest resolution version of the most recent photo
            file_id = photos.photos[0][-1].file_id  # -1 gets highest resolution
            file = await context.bot.get_file(file_id)
            
            print(f"Profile photo found for user {user_id}: {file.file_unique_id}")
            
            # Cache the file path for the proxy route - always update to latest
=======
        photos = await context.bot.get_user_profile_photos(update.effective_user.id, limit=1, offset=0)
        if photos.total_count:
            file_id = photos.photos[0][-1].file_id
            file = await context.bot.get_file(file_id)

            prev_uid = user_photo_cache.get(update.effective_user.id)
            if prev_uid and prev_uid != file.file_unique_id:
                file_cache.pop(prev_uid, None)

            user_photo_cache[update.effective_user.id] = file.file_unique_id
>>>>>>> 79e8ad5b
            file_cache[file.file_unique_id] = file.file_path
            
            # Use our proxy URL with cache-buster timestamp to ensure fresh image
            import time
            avatar_url = f"/avatar/{file.file_unique_id}.jpg?t={int(time.time())}"
            print(f"Avatar URL generated: {avatar_url}")
        else:
            print(f"No profile photos found for user {user_id}")
            
    except Exception as e:
        print(f"Error fetching profile photo for user {user_id}: {e}")

    # Build WebApp URL
    url = WEB_APP_URL
    if avatar_url:
        encoded = urllib.parse.quote_plus(avatar_url)
        separator = '&' if '?' in url else '?'
        url = f"{url}{separator}avatar={encoded}"

    keyboard = [[KeyboardButton("🚀 Open Spromoji", web_app=WebAppInfo(url=url))]]
    reply_markup = ReplyKeyboardMarkup(keyboard, resize_keyboard=True)
    
    welcome_text = "🎭 Welcome to Spromoji!\n\nMirror your expressions with your avatar in real-time."
    if avatar_url:
        welcome_text += "\n\n✅ Your Telegram profile photo will be loaded automatically."
    else:
        welcome_text += "\n\n📸 You can upload any image as your avatar."
    
    await update.message.reply_text(welcome_text, reply_markup=reply_markup)


application.add_handler(CommandHandler("start", start))


async def setup_webhook():
    """Set up the webhook for production."""
    if WEBHOOK_URL:
        webhook_url = WEBHOOK_URL
        if not webhook_url.startswith('http'):
            webhook_url = f"https://{webhook_url}"
        
        await application.bot.set_webhook(f"{webhook_url}/webhook")
        print(f"Webhook set to: {webhook_url}/webhook")
    else:
        print("No WEBHOOK_URL set, skipping webhook setup")


def run_event_loop():
    """Run event loop in a separate thread."""
    global loop
    loop = asyncio.new_event_loop()
    asyncio.set_event_loop(loop)
    loop.run_forever()


if __name__ == "__main__":
    # Start event loop in separate thread for async operations
    loop_thread = threading.Thread(target=run_event_loop, daemon=True)
    loop_thread.start()
    
    # Wait a moment for loop to start
    import time
    time.sleep(0.1)
    
    # Initialize the application
    run_async(application.initialize())
    
    # Set up webhook if URL is provided
    if WEBHOOK_URL:
        run_async(setup_webhook())
    else:
        print("Running without webhook (for local development)")

    # Start the Flask web server
    port = int(os.environ.get("PORT", 5000))
    app.run(host="0.0.0.0", port=port)<|MERGE_RESOLUTION|>--- conflicted
+++ resolved
@@ -110,7 +110,6 @@
     
     try:
         # Get the most recent profile photo (limit=1 gets the newest)
-<<<<<<< HEAD
         photos = await context.bot.get_user_profile_photos(user_id, limit=1, offset=0)
         if photos.total_count > 0:
             # Get the highest resolution version of the most recent photo
@@ -119,19 +118,13 @@
             
             print(f"Profile photo found for user {user_id}: {file.file_unique_id}")
             
-            # Cache the file path for the proxy route - always update to latest
-=======
-        photos = await context.bot.get_user_profile_photos(update.effective_user.id, limit=1, offset=0)
-        if photos.total_count:
-            file_id = photos.photos[0][-1].file_id
-            file = await context.bot.get_file(file_id)
-
-            prev_uid = user_photo_cache.get(update.effective_user.id)
+            # Clean up old cache entry if user has changed their photo
+            prev_uid = user_photo_cache.get(user_id)
             if prev_uid and prev_uid != file.file_unique_id:
                 file_cache.pop(prev_uid, None)
 
-            user_photo_cache[update.effective_user.id] = file.file_unique_id
->>>>>>> 79e8ad5b
+            # Cache the file path for the proxy route and track user's current photo
+            user_photo_cache[user_id] = file.file_unique_id
             file_cache[file.file_unique_id] = file.file_path
             
             # Use our proxy URL with cache-buster timestamp to ensure fresh image
