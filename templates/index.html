--- conflicted
+++ resolved
@@ -31,13 +31,8 @@
         
         <div id="stage">
             <canvas id="avatarCanvas"></canvas>
-<<<<<<< HEAD
-            <canvas id="debugCanvas" style="display: none;"></canvas>
-            <canvas id="debugOverlay" style="display: none;"></canvas>
-=======
             <canvas id="debugCanvas"></canvas>
             <canvas id="debugOverlay"></canvas>
->>>>>>> ce899c8f
             <video id="cam" autoplay playsinline muted hidden></video>
             <div id="loading" class="loading-indicator">
                 Loading face tracking...
